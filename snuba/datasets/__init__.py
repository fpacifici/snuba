from typing import Optional, Mapping, Sequence, Tuple

from snuba.datasets.dataset_schemas import DatasetSchemas
from snuba.datasets.table_storage import TableWriter
from snuba.query.extensions import QueryExtension

<<<<<<< HEAD
from snuba.util import escape_col, qualified_column
=======
from snuba.util import escape_col, parse_datetime
>>>>>>> 97fae5f7


class Dataset(object):
    """
    A dataset represent one or multiple entities in the Snuba data model.
    The class is a facade to access the components used to write on the
    data model and to query the entities.
    To query the data model, it provides a schema (for one table or for
    multiple joined tables), query processing features and query exension
    parsing features.
    To write it CAN provide a TableWriter, which has a schema as well and
    provides a way to stream input from different sources and write them to
    Clickhouse.
    """

    def __init__(self,
            dataset_schemas: DatasetSchemas,
            *,
            table_writer: Optional[TableWriter] = None):
        self.__dataset_schemas = dataset_schemas
        self.__table_writer = table_writer

    def get_dataset_schemas(self) -> DatasetSchemas:
        """
        Returns the collections of schemas for DDL operations and for
        query.
        See TableWriter to get a write schema.
        """
        return self.__dataset_schemas

    def can_write(self) -> bool:
        """
        Returns True if this dataset has write capabilities
        """
        return self.__table_writer is not None

    def get_table_writer(self) -> Optional[TableWriter]:
        """
        Returns the TableWriter or throws if the dataaset is a readonly one.

        Once we will have a full TableStorage implementation this method will
        disappear since we will have a table storage factory that will return
        only writable ones, scripts will depend on table storage instead of
        going through datasets.
        """
        return self.__table_writer

    def default_conditions(self):
        """
        Return a list of the default conditions that should be applied to all
        queries on this dataset.
        """
        return []

    def column_expr(self, column_name, body, table_alias: str=""):
        """
        Return an expression for the column name. Handle special column aliases
        that evaluate to something else.
        """
        return escape_col(qualified_column(column_name, table_alias))

    def process_condition(self, condition) -> Tuple[str, str, any]:
        """
        Return a processed condition tuple.
        This enables a dataset to do any parsing/transformations
        a condition before it is added to the query.
        """
        return condition

    def get_extensions(self) -> Mapping[str, QueryExtension]:
        """
        Returns the extensions for this dataset.
        Every extension comes as an instance of QueryExtension.
        The schema tells Snuba how to parse the query.
        The processor actually does query processing for this
        extension.
        """
        raise NotImplementedError('dataset does not support queries')

    def get_prewhere_keys(self) -> Sequence[str]:
        """
        Returns the keys that will be upgraded from a WHERE condition to a PREWHERE.

        This is an ordered list, from highest priority to lowest priority. So, a column at index 1 will be upgraded
        before a column at index 2. This is relevant when we have a maximum number of prewhere keys.
        """
        return []


class TimeSeriesDataset(Dataset):
    def __init__(self, *args,
            dataset_schemas: DatasetSchemas,
            time_group_columns: Mapping[str, str],
            time_parse_columns: Sequence[str],
            **kwargs):
        super().__init__(*args, dataset_schemas=dataset_schemas, **kwargs)
        # Convenience columns that evaluate to a bucketed time. The bucketing
        # depends on the granularity parameter.
        # The bucketed time column names cannot be overlapping with existing
        # schema columns
        read_schema = dataset_schemas.get_read_schema()
        if read_schema:
            for bucketed_column in time_group_columns.keys():
                assert \
                    bucketed_column not in read_schema.get_columns(), \
                    f"Bucketed column {bucketed_column} is already defined in the schema"
        self.__time_group_columns = time_group_columns
        self.__time_parse_columns = time_parse_columns

    def __time_expr(self, column_name: str, granularity: int, table_alias: str="") -> str:
        real_column = self.__time_group_columns[column_name]
        real_column = qualified_column(real_column, table_alias)
        template = {
            3600: 'toStartOfHour({column})',
            60: 'toStartOfMinute({column})',
            86400: 'toDate({column})',
        }.get(granularity, 'toDateTime(intDiv(toUInt32({column}), {granularity}) * {granularity})')
        return template.format(column=real_column, granularity=granularity)

    def column_expr(self, column_name, body, table_alias: str=""):
        if column_name in self.__time_group_columns:
            return self.__time_expr(column_name, body['granularity'], table_alias)
        else:
<<<<<<< HEAD
            return super().column_expr(column_name, body, table_alias)
=======
            return super().column_expr(column_name, body)

    def process_condition(self, condition) -> Tuple[str, str, any]:
        lhs, op, lit = condition
        if (
            lhs in self.__time_parse_columns and
            op in ('>', '<', '>=', '<=', '=', '!=') and
            isinstance(lit, str)
        ):
            lit = parse_datetime(lit)
        return lhs, op, lit
>>>>>>> 97fae5f7
<|MERGE_RESOLUTION|>--- conflicted
+++ resolved
@@ -3,12 +3,7 @@
 from snuba.datasets.dataset_schemas import DatasetSchemas
 from snuba.datasets.table_storage import TableWriter
 from snuba.query.extensions import QueryExtension
-
-<<<<<<< HEAD
-from snuba.util import escape_col, qualified_column
-=======
-from snuba.util import escape_col, parse_datetime
->>>>>>> 97fae5f7
+from snuba.util import escape_col, parse_datetime, qualified_column
 
 
 class Dataset(object):
@@ -132,10 +127,7 @@
         if column_name in self.__time_group_columns:
             return self.__time_expr(column_name, body['granularity'], table_alias)
         else:
-<<<<<<< HEAD
             return super().column_expr(column_name, body, table_alias)
-=======
-            return super().column_expr(column_name, body)
 
     def process_condition(self, condition) -> Tuple[str, str, any]:
         lhs, op, lit = condition
@@ -145,5 +137,4 @@
             isinstance(lit, str)
         ):
             lit = parse_datetime(lit)
-        return lhs, op, lit
->>>>>>> 97fae5f7
+        return lhs, op, lit