--- conflicted
+++ resolved
@@ -134,46 +134,11 @@
             },
         )
 
-<<<<<<< HEAD
-    def get_query_schema(self):
-        return RequestSchema(GENERIC_QUERY_SCHEMA, {
-            'performance': PERFORMANCE_EXTENSION_SCHEMA,
-            'project': PROJECT_EXTENSION_SCHEMA,
-            'timeseries': get_time_series_extension_properties(
-=======
-    def __update_options(self,
-        options: Optional[MutableMapping[str, Any]]=None,
-    ) -> MutableMapping[str, Any]:
-        if options is None:
-            options = {}
-        if "insert_allow_materialized_columns" not in options:
-            options["insert_allow_materialized_columns"] = 1
-        return options
-
-    def get_writer(self,
-        options: Optional[MutableMapping[str, Any]]=None,
-        table_name: Optional[str]=None,
-    ) -> BatchWriter:
-        return super().get_writer(
-            self.__update_options(options),
-            table_name,
-        )
-
-    def get_bulk_writer(self,
-        options: Optional[MutableMapping[str, Any]]=None,
-        table_name: Optional[str]=None,
-    ) -> BatchWriter:
-        return super().get_bulk_writer(
-            self.__update_options(options),
-            table_name,
-        )
-
     def get_extensions(self) -> Mapping[str, QueryExtension]:
         return {
             'performance': PerformanceExtension(),
             'project': ProjectExtension(),
             'timeseries': TimeSeriesExtension(
->>>>>>> 7ad38db0
                 default_granularity=3600,
                 default_window=timedelta(days=5),
                 timestamp_column='start_ts',
