<<<<<<< HEAD
import logging

from typing import Sequence, Tuple
from confluent_kafka import Consumer, Message, TopicPartition

from snuba import settings
from snuba.consumers.strict_consumer import CommitDecision, StrictConsumer
from snuba.stateful_consumer import StateData, StateCompletionEvent
from snuba.stateful_consumer.state_context import State
=======
from snuba.stateful_consumer import ConsumerStateData, ConsumerStateCompletionEvent
from snuba.utils.state_machine import State
>>>>>>> c0c96f5f

logger = logging.getLogger('snuba.snapshot-load')


class BootstrapState(State[ConsumerStateCompletionEvent, ConsumerStateData]):
    """
    This is the state the consumer starts into.
    Its job is to either transition to normal operation or
    to recover a previously running snapshot if the conumer
    was restarted while the process was on going.
    The recovery process is done by consuming the whole
    control topic.
    """

    def __init__(self,
        topic: str,
        bootstrap_servers: Sequence[str],
        group_id: str,
    ):
        super(BootstrapState, self).__init__()

        def on_partitions_assigned(
            consumer: Consumer,
            partitions: Sequence[TopicPartition],
        ):
            pass

        def on_partitions_revoked(
            consumer: Consumer,
            partitions: Sequence[TopicPartition],
        ):
            pass

        self.__consumer = StrictConsumer(
            topic=topic,
            bootstrap_servers=bootstrap_servers,
            group_id=group_id,
            auto_offset_reset="earliest",
            partition_assignment_timeout=settings.SNAPSHOT_CONTROL_TOPIC_INIT_TIMEOUT,
            on_partitions_assigned=on_partitions_assigned,
            on_partitions_revoked=on_partitions_revoked,
            on_message=self.__handle_msg,
        )

    def __handle_msg(self, message: Message) -> CommitDecision:
        logger.info(
            "MSG %r %r %r",
            message,
            message.value(),
            message.error(),
        )
        # TODO: Actually do something with the messages and drive the
        # state machine to the next state.
        return CommitDecision.DO_NOT_COMMIT

    def signal_shutdown(self) -> None:
        pass

<<<<<<< HEAD
    def handle(self, state_data: StateData) -> Tuple[StateCompletionEvent, StateData]:
        logger.info("Running Consumer")
        self.__consumer.run()

        logger.info("Caught up on the control topic")
        return (
            StateCompletionEvent.NO_SNAPSHOT,
            StateData.no_snapshot_state(),
        )

    def set_shutdown(self) -> None:
        super(BootstrapState, self).set_shutdown()
        self.__consumer.shutdown()
=======
    def handle(self, state_data: ConsumerStateData) -> Tuple[ConsumerStateCompletionEvent, ConsumerStateData]:
        # TODO: Actually do the snapshot bootstrap
        return (
            ConsumerStateCompletionEvent.NO_SNAPSHOT,
            ConsumerStateData.no_snapshot_state(),
        )
>>>>>>> c0c96f5f
<|MERGE_RESOLUTION|>--- conflicted
+++ resolved
@@ -1,4 +1,3 @@
-<<<<<<< HEAD
 import logging
 
 from typing import Sequence, Tuple
@@ -6,12 +5,9 @@
 
 from snuba import settings
 from snuba.consumers.strict_consumer import CommitDecision, StrictConsumer
-from snuba.stateful_consumer import StateData, StateCompletionEvent
-from snuba.stateful_consumer.state_context import State
-=======
 from snuba.stateful_consumer import ConsumerStateData, ConsumerStateCompletionEvent
 from snuba.utils.state_machine import State
->>>>>>> c0c96f5f
+
 
 logger = logging.getLogger('snuba.snapshot-load')
 
@@ -70,25 +66,16 @@
     def signal_shutdown(self) -> None:
         pass
 
-<<<<<<< HEAD
-    def handle(self, state_data: StateData) -> Tuple[StateCompletionEvent, StateData]:
+    def handle(self, state_data: ConsumerStateData) -> Tuple[ConsumerStateCompletionEvent, ConsumerStateData]:
         logger.info("Running Consumer")
         self.__consumer.run()
 
         logger.info("Caught up on the control topic")
         return (
-            StateCompletionEvent.NO_SNAPSHOT,
-            StateData.no_snapshot_state(),
+            ConsumerStateCompletionEvent.NO_SNAPSHOT,
+            ConsumerStateData.no_snapshot_state(),
         )
 
     def set_shutdown(self) -> None:
         super(BootstrapState, self).set_shutdown()
-        self.__consumer.shutdown()
-=======
-    def handle(self, state_data: ConsumerStateData) -> Tuple[ConsumerStateCompletionEvent, ConsumerStateData]:
-        # TODO: Actually do the snapshot bootstrap
-        return (
-            ConsumerStateCompletionEvent.NO_SNAPSHOT,
-            ConsumerStateData.no_snapshot_state(),
-        )
->>>>>>> c0c96f5f
+        self.__consumer.shutdown()