from datetime import datetime, timedelta
from mypy_extensions import TypedDict
from typing import Any, Mapping, Tuple

from snuba import state
from snuba.util import parse_datetime
from snuba.query.extensions import QueryExtension
from snuba.query.query_processor import QueryProcessor
from snuba.query.query import Query
<<<<<<< HEAD
=======
from snuba.query.query_processor import ExtensionData
from snuba.request.request_settings import RequestSettings
>>>>>>> 529f504a
from snuba.schemas import get_time_series_extension_properties


class TimeSeriesExtensionPayload(TypedDict):
    from_date: str
    to_date: str
    granularity: int


class TimeSeriesExtensionProcessor(QueryProcessor[TimeSeriesExtensionPayload]):
    def __init__(self, timstamp_column: str):
        self.__timestamp_column = timstamp_column

    @classmethod
    def get_time_limit(cls, timeseries_extension: Mapping[str, Any]) -> Tuple[datetime, datetime]:
        max_days, date_align = state.get_configs([
            ('max_days', None),
            ('date_align_seconds', 1),
        ])

        to_date = parse_datetime(timeseries_extension['to_date'], date_align)
        from_date = parse_datetime(timeseries_extension['from_date'], date_align)
        assert from_date <= to_date

        if max_days is not None and (to_date - from_date).days > max_days:
            from_date = to_date - timedelta(days=max_days)

        return (from_date, to_date)

<<<<<<< HEAD
    def process_query(self, query: Query, extension_data: TimeSeriesExtensionPayload) -> None:
=======
    def process_query(
            self,
            query: Query,
            extension_data: ExtensionData,
            request_settings: RequestSettings,
    ) -> None:
>>>>>>> 529f504a
        from_date, to_date = self.get_time_limit(extension_data)
        query.set_granularity(extension_data["granularity"])
        query.add_conditions([
            (self.__timestamp_column, '>=', from_date.isoformat()),
            (self.__timestamp_column, '<', to_date.isoformat()),
        ])


class TimeSeriesExtension(QueryExtension[TimeSeriesExtensionPayload]):
    def __init__(
        self,
        default_granularity: int,
        default_window: timedelta,
        timestamp_column: str,
    ) -> None:
        super().__init__(
            schema=get_time_series_extension_properties(
                default_granularity=default_granularity,
                default_window=default_window,
            ),
            processor=TimeSeriesExtensionProcessor(timestamp_column),
        )

    @classmethod
    def parse_payload(cls, payload: Mapping[str, Any]) -> TimeSeriesExtensionPayload:
        return TimeSeriesExtensionPayload(
            from_date=payload["from_date"],
            to_date=payload["to_date"],
            granularity=payload["granularity"],
        )<|MERGE_RESOLUTION|>--- conflicted
+++ resolved
@@ -7,11 +7,7 @@
 from snuba.query.extensions import QueryExtension
 from snuba.query.query_processor import QueryProcessor
 from snuba.query.query import Query
-<<<<<<< HEAD
-=======
-from snuba.query.query_processor import ExtensionData
 from snuba.request.request_settings import RequestSettings
->>>>>>> 529f504a
 from snuba.schemas import get_time_series_extension_properties
 
 
@@ -41,16 +37,12 @@
 
         return (from_date, to_date)
 
-<<<<<<< HEAD
-    def process_query(self, query: Query, extension_data: TimeSeriesExtensionPayload) -> None:
-=======
     def process_query(
             self,
             query: Query,
-            extension_data: ExtensionData,
+            extension_data: TimeSeriesExtensionPayload,
             request_settings: RequestSettings,
     ) -> None:
->>>>>>> 529f504a
         from_date, to_date = self.get_time_limit(extension_data)
         query.set_granularity(extension_data["granularity"])
         query.add_conditions([
