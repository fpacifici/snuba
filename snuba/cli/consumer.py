--- conflicted
+++ resolved
@@ -71,13 +71,8 @@
         assert isinstance(dataset, CdcDataset), \
             "Only CDC dataset have a control topic thus are supported."
         context = ConsumerStateMachine(
-<<<<<<< HEAD
             consumer_builder=consumer_builder,
-            topic=control_topic or dataset.get_control_topic(),
-=======
-            main_consumer=consumer_builder.build_consumer(),
             topic=control_topic or dataset.get_default_control_topic(),
->>>>>>> 090d0499
             bootstrap_servers=bootstrap_server,
             group_id=consumer_group,
         )
