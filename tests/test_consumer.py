--- conflicted
+++ resolved
@@ -113,17 +113,13 @@
             def partition(self):
                 return 456
 
-<<<<<<< HEAD
         dataset_config = settings.load_dataset_settings('events')
         test_worker = ConsumerWorker(
-            self.clickhouse,
+            NativeDriverBatchWriter(self.clickhouse),
             self.dataset,
             FakeKafkaProducer(),
             dataset_config.consumer.replacement_topic,
         )
-=======
-        test_worker = ConsumerWorker(NativeDriverBatchWriter(self.clickhouse), self.dataset, FakeKafkaProducer(), self.dataset.get_default_replacement_topic())
->>>>>>> 715befcc
         batch = [test_worker.process_message(FakeMessage())]
         test_worker.flush_batch(batch)
 
@@ -132,18 +128,13 @@
         ) == [(self.event['project_id'], self.event['event_id'], 123, 456)]
 
     def test_skip_too_old(self):
-<<<<<<< HEAD
         dataset_config = settings.load_dataset_settings('events')
         test_worker = ConsumerWorker(
-            self.clickhouse,
+            NativeDriverBatchWriter(self.clickhouse),
             self.dataset,
             FakeKafkaProducer(),
             dataset_config.consumer.replacement_topic,
         )
-=======
-        test_worker = ConsumerWorker(NativeDriverBatchWriter(self.clickhouse), self.dataset, FakeKafkaProducer(), self.dataset.get_default_replacement_topic())
->>>>>>> 715befcc
-
         event = self.event
         old_timestamp = datetime.utcnow() - timedelta(days=300)
         old_timestamp_str = old_timestamp.strftime("%Y-%m-%dT%H:%M:%S.%fZ")
@@ -166,16 +157,12 @@
     def test_produce_replacement_messages(self):
         dataset_config = settings.load_dataset_settings('events')
         producer = FakeKafkaProducer()
-<<<<<<< HEAD
         test_worker = ConsumerWorker(
-            self.clickhouse,
+            NativeDriverBatchWriter(self.clickhouse),
             self.dataset,
             producer,
             dataset_config.consumer.replacement_topic,
         )
-=======
-        test_worker = ConsumerWorker(NativeDriverBatchWriter(self.clickhouse), self.dataset, producer, self.dataset.get_default_replacement_topic())
->>>>>>> 715befcc
 
         test_worker.flush_batch([
             (self.dataset.get_processor().REPLACE, ('1', {'project_id': 1})),
